import numpy as np
from numpy import ndarray
from typing import Tuple, Any

from constants import e, kB
from utils.fermi import fermi


class SET:
    def __init__(self, C1: float, C2: float, Vd: ndarray, Vs: float = 0.0, Vg: ndarray = 0, Cg: float = 0, Q0: float = 0.0, RL: float = 1.6e6, RR: float = 1.6e6, T: float = 0.1, alpha: float = 0.0):
        """
        Initialization of the SET parameter
        :param C1: Capacitance of first junction (F)
        :param C2: Capacitance of second junction (F)
        :param Vd: Drain potential (V)
        :param Vs: Source potential (V)
        :param Vg: Gate control potential (V), by default 0 meaning no Cg,Vg will be taken into account
        :param Cg: Control gate capacitance (F), by default 0, meaning no Cg,Vg will be taken into account
        :param Q0: Background charge, 0 by default
        :param RL: Tunnel rate of left barrier, 1.6e6 by default
        :param RR: Tunnel rate of right barrier, 1.6e6 by default
        :param T: Temperature (K) of the system, 0.01 temperature by default to avoid division by zero
        :param alpha: Lever parameter, factor depending on the circuit, 0 by default
        """
        # Circuit factor
        self.alpha = alpha

        # Temperature
        self.T = T
        self.beta = 1 / (kB * self.T)

        # Drain voltage
        self.Vd = Vd
        # Source Voltage
        self.Vs = Vs
        # Bias potential
        self.V = self.Vs - self.Vd
        # Gate voltage
        self.Vg = Vg

        # Gate capacitance
        self.Cg = Cg
        # Junctions capacitance
        self.C1 = C1 + self.alpha * self.Cg
        self.C2 = C2 + (1 - self.alpha) * self.Cg
        # Total capacitance
        self.C_total = self.C1 + self.C2 + self.Cg

        # Tunnel rates or left (L) and right (R) barriers
        self.RL = RL
        self.RR = RR

        # Background charge
        self.Q0 = Q0
        # self.Qext = self.Q0 + self.Cg * (self.Vg - self.alpha * self.V)

        # Charging energy
        self.Ec = e ** 2 / self.C_total
<<<<<<< HEAD
        # Chemical potential
        self.muR = -e * self.Vs  # right barrier (source)
        self.muL = -e * self.Vd  # left barrier (drain)

    def state_energy(self, N, Vd, Vg):
        """
        Calculate energy of state N
        :param N: Index of the state
        :param Vd: Fixed value of Vd
        :param Vg: Fixed value of Vg
=======
        # Chemical potentials
        self.muR = -e * self.Vs  # chemical pot of right lead (source)
        self.muL = -e * self.Vd  # chemical potential of left lead (drain)

    def state_energy(self, N):
        """
        Calculate energy of state N
        :param N: Index of the state, can be int or array
>>>>>>> 7f96aba9
        :return:
        """
        return (-e * (N - self.Q0 - 0.5) + self.C1 * self.Vs + self.C2 * Vd + self.Cg * Vg) ** 2 / (2 * e * self.C_total)

    def rate(self, energy_diff, mu, distribution: callable):
        """
        Calculate rate between two states
        :param energy_diff: Energy difference between states
        :param mu: chemical potential
        :param distribution: The distribution function, either fermi or 1 - fermi
        :return:
        """
        return self.RL * distribution((energy_diff - mu) * self.beta) + self.RR * distribution((energy_diff - mu) * self.beta)

    def current(self, states_number: int = 5) -> ndarray:
        """
        Calculate the current through the device for N states available
        :param states_number: Number of states to consider (N=5 by default)
        :return: Free energy, as a list of numpy array from E0 to E5 (or E_N for N set by states_number)
        """
<<<<<<< HEAD
        if states_number < 1:
            raise ValueError('Number of states cannot be smaller than 1.')

        Vd_2d, Vg_2d = np.meshgrid(self.Vd, self.Vg)
        # Initialise current matrix
        current_matrix = np.full((len(self.Vg), len(self.Vd)), e)

        # Matrices from equation C = AP
        A = np.zeros((states_number + 1, states_number + 1))  # matrix A from the master equation of
        A[states_number, :] = 1  # normalize all probabilities to 1 on last row

        C = np.zeros((states_number + 1, 1))  # vector of solutions to rate equations and normalisation
        C[states_number, 0] = 1

        # TODO: Try recursive function for this, might be interesting and more efficient (not sure)
        for i in range(len(self.Vg)):
            for j in range(len(self.Vd)):
                Vd = Vd_2d[i, j]
                Vg = Vg_2d[i, j]
                muL = - Vd_2d[i, j]

                # Set energy of states
                energies = [self.state_energy(n, Vd, Vg) for n in range(0, states_number + 1)]
                energy_diff_arr = np.diff(np.array(energies))

                # Set rates between states N and N+1
                rates_list = [(self.rate(energy_diff, muL, fermi), self.rate(energy_diff, muL, lambda E: 1 - fermi(E))) for energy_diff in energy_diff_arr]

                # Define the elements of matrix A of master equation
                A[0, 0] = - rates_list[0][0]  # into and out of N=0 state
                A[0, 1] = rates_list[0][1]
                A[states_number, :] = 1  # normalise all probabilities to 1
                for n in range(1, states_number):
                    A[n, n - 1] = rates_list[n - 1][0]
                    A[n, n] = - rates_list[n - 1][1] - rates_list[n][0]
                    A[n, n + 1] = rates_list[n][1]

                # Solve the matrix equation to get probability vector
                probability_vector = np.linalg.solve(A, C)

                for n in range(len(energy_diff_arr)):
                    on = probability_vector[n] * self.RR * fermi((energy_diff_arr[n] - self.muR) * self.beta)
                    off = probability_vector[n] * self.RR * (1 - fermi((energy_diff_arr[n] - self.muR) * self.beta))

                    current_matrix[i, j] += on
                    current_matrix[i, j] -= off

        return current_matrix

    def energy_diff(self, N1: float, N2: float) -> Tuple:
        """
        Calculate the energy difference when the number of electrons fluctuates between N1±1 and N2±1
        :param N1: Number of electron at junction 1
        :param N2: Number of electron at junction 2
        :return: Energy difference for each of the 4 cases (N1 + 1 | N1 - 1 | N2 + 1 | N2 - 1)
        """
        N = N1 - N2
        V, Vg = np.meshgrid(self.V, self.Vg)

        delta_free_energy_plus_N1 = e / self.C_total * (
                    e / 2 + (N * e - self.Cg * Vg - self.Qext + self.C2 * V))
        delta_free_energy_minus_N1 = e / self.C_total * (
                    e / 2 - (N * e - self.Cg * Vg - self.Qext + self.C2 * V))
        delta_free_energy_plus_N2 = e / self.C_total * (
                    e / 2 + (-N * e + self.Cg * Vg + self.Qext + (self.C1 + self.Cg) * V))
        delta_free_energy_minus_N2 = e / self.C_total * (
                    e / 2 - (-N * e + self.Cg * Vg + self.Qext + (self.C1 + self.Cg) * V))

        return delta_free_energy_plus_N1, delta_free_energy_minus_N1, delta_free_energy_plus_N2, delta_free_energy_minus_N2
=======
        # Calculate energies of states
        energies = self.state_energy(np.arange(states_number))

        # Calculate rate matrices
        G_up = self.RL * fermi((energies[:-1] - energies[1:] - self.muR) * self.beta) + self.RR * fermi((energies[:-1] - energies[1:] - self.muR) * self.beta)
        G_down = self.RL * (1 - fermi((energies[:-1] - energies[1:] - self.muL) * self.beta)) + self.RR * (
                    1 - fermi((energies[:-1] - energies[1:] - self.muR) * self.beta))

        # Construct transition matrices
        G = np.diag(G_up, k=1) + np.diag(G_down, k=-1)

        # Set up normalization equation
        G[-1] = 1.0
        # Solve the matrix equation to get probability vector
        P = np.linalg.solve(G, np.zeros(self.nstates))

        # Calculate the source current by looking at transfer across right barrier
        on = P[:-1] * self.RR * fermi((energies[:-1] - energies[1:] - self.muR) * self.beta)
        off = P[1:] * self.RR * (1 - fermi((energies[:-1] - energies[1:] - self.muR) * self.beta))
        current_matrix = e * (np.sum(on) - np.sum(off))

        return current_matrix
>>>>>>> 7f96aba9
<|MERGE_RESOLUTION|>--- conflicted
+++ resolved
@@ -56,7 +56,7 @@
 
         # Charging energy
         self.Ec = e ** 2 / self.C_total
-<<<<<<< HEAD
+
         # Chemical potential
         self.muR = -e * self.Vs  # right barrier (source)
         self.muL = -e * self.Vd  # left barrier (drain)
@@ -67,16 +67,6 @@
         :param N: Index of the state
         :param Vd: Fixed value of Vd
         :param Vg: Fixed value of Vg
-=======
-        # Chemical potentials
-        self.muR = -e * self.Vs  # chemical pot of right lead (source)
-        self.muL = -e * self.Vd  # chemical potential of left lead (drain)
-
-    def state_energy(self, N):
-        """
-        Calculate energy of state N
-        :param N: Index of the state, can be int or array
->>>>>>> 7f96aba9
         :return:
         """
         return (-e * (N - self.Q0 - 0.5) + self.C1 * self.Vs + self.C2 * Vd + self.Cg * Vg) ** 2 / (2 * e * self.C_total)
@@ -97,7 +87,7 @@
         :param states_number: Number of states to consider (N=5 by default)
         :return: Free energy, as a list of numpy array from E0 to E5 (or E_N for N set by states_number)
         """
-<<<<<<< HEAD
+
         if states_number < 1:
             raise ValueError('Number of states cannot be smaller than 1.')
 
@@ -145,49 +135,4 @@
                     current_matrix[i, j] += on
                     current_matrix[i, j] -= off
 
-        return current_matrix
-
-    def energy_diff(self, N1: float, N2: float) -> Tuple:
-        """
-        Calculate the energy difference when the number of electrons fluctuates between N1±1 and N2±1
-        :param N1: Number of electron at junction 1
-        :param N2: Number of electron at junction 2
-        :return: Energy difference for each of the 4 cases (N1 + 1 | N1 - 1 | N2 + 1 | N2 - 1)
-        """
-        N = N1 - N2
-        V, Vg = np.meshgrid(self.V, self.Vg)
-
-        delta_free_energy_plus_N1 = e / self.C_total * (
-                    e / 2 + (N * e - self.Cg * Vg - self.Qext + self.C2 * V))
-        delta_free_energy_minus_N1 = e / self.C_total * (
-                    e / 2 - (N * e - self.Cg * Vg - self.Qext + self.C2 * V))
-        delta_free_energy_plus_N2 = e / self.C_total * (
-                    e / 2 + (-N * e + self.Cg * Vg + self.Qext + (self.C1 + self.Cg) * V))
-        delta_free_energy_minus_N2 = e / self.C_total * (
-                    e / 2 - (-N * e + self.Cg * Vg + self.Qext + (self.C1 + self.Cg) * V))
-
-        return delta_free_energy_plus_N1, delta_free_energy_minus_N1, delta_free_energy_plus_N2, delta_free_energy_minus_N2
-=======
-        # Calculate energies of states
-        energies = self.state_energy(np.arange(states_number))
-
-        # Calculate rate matrices
-        G_up = self.RL * fermi((energies[:-1] - energies[1:] - self.muR) * self.beta) + self.RR * fermi((energies[:-1] - energies[1:] - self.muR) * self.beta)
-        G_down = self.RL * (1 - fermi((energies[:-1] - energies[1:] - self.muL) * self.beta)) + self.RR * (
-                    1 - fermi((energies[:-1] - energies[1:] - self.muR) * self.beta))
-
-        # Construct transition matrices
-        G = np.diag(G_up, k=1) + np.diag(G_down, k=-1)
-
-        # Set up normalization equation
-        G[-1] = 1.0
-        # Solve the matrix equation to get probability vector
-        P = np.linalg.solve(G, np.zeros(self.nstates))
-
-        # Calculate the source current by looking at transfer across right barrier
-        on = P[:-1] * self.RR * fermi((energies[:-1] - energies[1:] - self.muR) * self.beta)
-        off = P[1:] * self.RR * (1 - fermi((energies[:-1] - energies[1:] - self.muR) * self.beta))
-        current_matrix = e * (np.sum(on) - np.sum(off))
-
-        return current_matrix
->>>>>>> 7f96aba9
+        return current_matrix
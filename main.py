--- conflicted
+++ resolved
@@ -10,7 +10,7 @@
 Q0 = 0  # background charge
 
 limit = 0.5e-3  # voltage range
-<<<<<<< HEAD
+
 Vg = np.linspace(start=-0.03, stop=0.1, num=nbr_points_Vg)  # external potential
 V = np.linspace(start=--0.0025, stop=0.0025, num=nbr_points_V)  # gate potential
 
@@ -33,33 +33,9 @@
 # plt.xlim(-0.02, 0.1)
 # plt.ylim(V[0]*100, V[len(V) - 1]*100)
 
-=======
-Vd = np.linspace(start=-limit, stop=limit, num=nbr_points)  # external potential
-Vg = np.linspace(start=-limit, stop=limit, num=nbr_points)  # gate potential
-
-Vd, Vg = np.meshgrid(Vd, Vg)
-
-C1 = 0.87e-18  # capacitance source (F)
-C2 = 0.87e-18  # capacitance drain (F)
-Cg = 3.52e-18  # gate capacitance (F)
-
-circuit = SET(C1, C2, Vd, Vg=Vg, Cg=Cg)
-I = circuit.current()
-
-plt.rc('text', usetex=False)
-plt.rc('font', family='serif')
-plt.figure()
-plt.pcolormesh(Vg, Vd*100, I*1e12, cmap=plt.get_cmap('seismic'))
-clb = plt.colorbar()
-clb.ax.set_title('$I (pA)$', fontsize=12)
-clb.ax.tick_params(labelsize=12)
-
-plt.xlim(-0.02, 0.1)
->>>>>>> 7f96aba9
 plt.ylabel('$V_D$ (mV)', fontsize=12)
 plt.xlabel('$V_G$ (V)', fontsize=12)
 plt.xticks(fontsize=12)
 plt.yticks(fontsize=12)
 
-
 plt.show()